--- conflicted
+++ resolved
@@ -22,12 +22,10 @@
 from control.widgets import ConfigEditorBackwardsCompatible
 from control._def import CACHED_CONFIG_FILE_PATH
 from control._def import USE_TERMINAL_CONSOLE
-<<<<<<< HEAD
 from control._def import SUPPORT_LASER_AUTOFOCUS
-=======
 import control.utils
 
->>>>>>> 935b7f97
+
 if USE_TERMINAL_CONSOLE:
     from control.console import ConsoleThread
 
@@ -60,7 +58,8 @@
         log.error("Couldn't setup logging to file!")
         sys.exit(1)
 
-    log.info(f"Squid Repository State: {control.utils.get_squid_repo_state_description()}")
+    log.info(f"Squid Repository State: {
+.get_squid_repo_state_description()}")
 
     legacy_config = False
     cf_editor_parser = ConfigParser()
