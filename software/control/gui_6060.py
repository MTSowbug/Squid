--- conflicted
+++ resolved
@@ -261,11 +261,8 @@
         self.navigationController.xyPos.connect(self.navigationViewer.update_current_location)
         self.multipointController.signal_register_current_fov.connect(self.navigationViewer.register_fov)
 
-<<<<<<< HEAD
         self.imageDisplayWindow.image_click_coordinates.connect(self.navigationController.move_from_click)
-=======
         self.navigationController.move_to_cached_position()
->>>>>>> 1f957b79
 
     def closeEvent(self, event):
         self.navigationController.cache_current_position()
