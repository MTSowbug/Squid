--- conflicted
+++ resolved
@@ -592,7 +592,6 @@
         # self.timer_read_pos.timeout.connect(self.update_pos)
         # self.timer_read_pos.start()
 
-<<<<<<< HEAD
     def set_flag_click_to_move(self, flag):
         self.click_to_move = flag
 
@@ -642,7 +641,6 @@
 
             self.move_x(delta_x)
             self.move_y(delta_y)
-=======
     def move_to_cached_position(self):
         if not os.path.isfile("cache/last_coords.txt"):
             return
@@ -663,7 +661,6 @@
     def cache_current_position(self):
         with open("cache/last_coords.txt","w") as f:
             f.write(",".join([str(self.x_pos_mm),str(self.y_pos_mm),str(self.z_pos_mm)]))
->>>>>>> 1f957b79
 
     def move_x(self,delta):
         self.microcontroller.move_x_usteps(int(delta/(SCREW_PITCH_X_MM/(self.x_microstepping*FULLSTEPS_PER_REV_X))))
