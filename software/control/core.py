--- conflicted
+++ resolved
@@ -1570,11 +1570,7 @@
 
                                                             
                             # add the coordinate of the current location
-<<<<<<< HEAD
                             new_row = pd.DataFrame({'i':[self.NY-1-i if sgn_i == -1 else i],'j':[j if sgn_j == 1 else self.NX-1-j],'k':[k],
-=======
-                            new_row = pd.DataFrame({'i':[i],'j':[j if self.x_scan_direction==1 else self.NX-1-j],'k':[k],
->>>>>>> 10ff19bb
                                                     'x (mm)':[self.navigationController.x_pos_mm],
                                                     'y (mm)':[self.navigationController.y_pos_mm],
                                                     'z (um)':[self.navigationController.z_pos_mm*1000]},
