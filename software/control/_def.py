import os
import sys
import glob
import numpy as np
from pathlib import Path
from configparser import ConfigParser
import json

def conf_attribute_reader(string_value):
    """
    :brief: standardized way for reading config entries
    that are strings, in priority order
    None -> bool -> dict/list (via json) -> int -> float -> string
    REMEMBER TO ENCLOSE PROPERTY NAMES IN LISTS/DICTS IN
    DOUBLE QUOTES
    """
    actualvalue = str(string_value).strip()
    try:
        if str(actualvalue) == "None":
            return None
    except:
        pass
    try:
        if str(actualvalue) == "True" or str(actualvalue) == "true":
            return True
        if str(actualvalue) == "False" or str(actualvalue) == "false":
            return False
    except:
        pass
    try:
        actualvalue = json.loads(actualvalue)
    except:
        try:
            actualvalue = int(str(actualvalue))
        except:
            try:
                actualvalue = float(actualvalue)
            except:
                actualvalue = str(actualvalue)
    return actualvalue


def populate_class_from_dict(myclass, options):
    """
    :brief: helper function to establish a compatibility
        layer between new way of storing config and current
        way of accessing it. assumes all class attributes are
        all-uppercase, and pattern-matches attributes in
        priority order dict/list (json) -> -> int -> float-> string
    REMEMBER TO ENCLOSE PROPERTY NAMES IN LISTS IN DOUBLE QUOTES
    """
    for key, value in options:
        if key.startswith('_') and key.endswith('options'):
            continue
        actualkey = key.upper()
        actualvalue = conf_attribute_reader(value)
        setattr(myclass, actualkey, actualvalue)

class TriggerMode:
    SOFTWARE = 'Software Trigger'
    HARDWARE = 'Hardware Trigger'
    CONTINUOUS = 'Continuous Acqusition'

class Acquisition:
    CROP_WIDTH = 3000
    CROP_HEIGHT = 3000
    NUMBER_OF_FOVS_PER_AF = 3
    IMAGE_FORMAT = 'bmp'
    IMAGE_DISPLAY_SCALING_FACTOR = 0.3
    DX = 0.9
    DY = 0.9
    DZ = 1.5
    NX = 1
    NY = 1

class PosUpdate:
    INTERVAL_MS = 25

class MicrocontrollerDef:
    MSG_LENGTH = 24
    CMD_LENGTH = 8
    N_BYTES_POS = 4

class Microcontroller2Def:
    MSG_LENGTH = 4
    CMD_LENGTH = 8
    N_BYTES_POS = 4

USE_SEPARATE_MCU_FOR_DAC = False

class MCU_PINS:
    PWM1 = 5
    PWM2 = 4
    PWM3 = 22
    PWM4 = 3
    PWM5 = 23
    PWM6 = 2
    PWM7 = 1
    PWM9 = 6
    PWM10 = 7
    PWM11 = 8
    PWM12 = 9
    PWM13 = 10
    PWM14 = 15
    PWM15 = 24
    PWM16 = 25
    AF_LASER = 15

class CMD_SET:
    MOVE_X = 0
    MOVE_Y = 1
    MOVE_Z = 2
    MOVE_THETA = 3
    HOME_OR_ZERO = 5
    TURN_ON_ILLUMINATION = 10
    TURN_OFF_ILLUMINATION = 11
    SET_ILLUMINATION = 12
    SET_ILLUMINATION_LED_MATRIX = 13
    ACK_JOYSTICK_BUTTON_PRESSED = 14
    ANALOG_WRITE_ONBOARD_DAC = 15
    SET_DAC80508_REFDIV_GAIN = 16
    SET_ILLUMINATION_INTENSITY_FACTOR = 17
    MOVETO_X = 6
    MOVETO_Y = 7
    MOVETO_Z = 8
    SET_LIM = 9
    SET_LIM_SWITCH_POLARITY = 20
    CONFIGURE_STEPPER_DRIVER = 21
    SET_MAX_VELOCITY_ACCELERATION = 22
    SET_LEAD_SCREW_PITCH = 23
    SET_OFFSET_VELOCITY = 24
    CONFIGURE_STAGE_PID = 25
    ENABLE_STAGE_PID = 26
    DISABLE_STAGE_PID = 27
    SEND_HARDWARE_TRIGGER = 30
    SET_STROBE_DELAY = 31
    SET_PIN_LEVEL = 41
    INITIALIZE = 254
    RESET = 255

class CMD_SET2:
    ANALOG_WRITE_DAC8050X = 0
    SET_CAMERA_TRIGGER_FREQUENCY = 1
    START_CAMERA_TRIGGERING = 2
    STOP_CAMERA_TRIGGERING = 3

BIT_POS_JOYSTICK_BUTTON = 0
BIT_POS_SWITCH = 1

class HOME_OR_ZERO:
    HOME_NEGATIVE = 1 # motor moves along the negative direction (MCU coordinates)
    HOME_POSITIVE = 0 # motor moves along the negative direction (MCU coordinates)
    ZERO = 2

class AXIS:
    X = 0
    Y = 1
    Z = 2
    THETA = 3
    XY = 4

class LIMIT_CODE:
    X_POSITIVE = 0
    X_NEGATIVE = 1
    Y_POSITIVE = 2
    Y_NEGATIVE = 3
    Z_POSITIVE = 4
    Z_NEGATIVE = 5

class LIMIT_SWITCH_POLARITY:
    ACTIVE_LOW = 0
    ACTIVE_HIGH = 1
    DISABLED = 2
    X_HOME= 1
    Y_HOME= 1
    Z_HOME= 2


class ILLUMINATION_CODE:
    ILLUMINATION_SOURCE_LED_ARRAY_FULL = 0;
    ILLUMINATION_SOURCE_LED_ARRAY_LEFT_HALF = 1
    ILLUMINATION_SOURCE_LED_ARRAY_RIGHT_HALF = 2
    ILLUMINATION_SOURCE_LED_ARRAY_LEFTB_RIGHTR = 3
    ILLUMINATION_SOURCE_LED_ARRAY_LOW_NA = 4;
    ILLUMINATION_SOURCE_LED_ARRAY_LEFT_DOT = 5;
    ILLUMINATION_SOURCE_LED_ARRAY_RIGHT_DOT = 6;
    ILLUMINATION_SOURCE_LED_EXTERNAL_FET = 20
    ILLUMINATION_SOURCE_405NM = 11
    ILLUMINATION_SOURCE_488NM = 12
    ILLUMINATION_SOURCE_638NM = 13
    ILLUMINATION_SOURCE_561NM = 14
    ILLUMINATION_SOURCE_730NM = 15

class VOLUMETRIC_IMAGING:
    NUM_PLANES_PER_VOLUME = 20

class CMD_EXECUTION_STATUS:
    COMPLETED_WITHOUT_ERRORS = 0
    IN_PROGRESS = 1
    CMD_CHECKSUM_ERROR = 2
    CMD_INVALID = 3
    CMD_EXECUTION_ERROR = 4
    ERROR_CODE_EMPTYING_THE_FLUDIIC_LINE_FAILED = 100

class CAMERA_CONFIG:
    ROI_OFFSET_X_DEFAULT = 0
    ROI_OFFSET_Y_DEFAULT = 0
    ROI_WIDTH_DEFAULT = 3104
    ROI_HEIGHT_DEFAULT = 2084

###########################################################
#### machine specific configurations - to be overridden ###
###########################################################
ROTATE_IMAGE_ANGLE = None
FLIP_IMAGE = None # 'Horizontal', 'Vertical', 'Both'

CAMERA_REVERSE_X = False
CAMERA_REVERSE_Y = False

DEFAULT_TRIGGER_MODE = TriggerMode.SOFTWARE

# note: XY are the in-plane axes, Z is the focus axis

# change the following so that "backward" is "backward" - towards the single sided hall effect sensor
STAGE_MOVEMENT_SIGN_X = -1
STAGE_MOVEMENT_SIGN_Y = 1
STAGE_MOVEMENT_SIGN_Z = -1
STAGE_MOVEMENT_SIGN_THETA = 1

STAGE_POS_SIGN_X = STAGE_MOVEMENT_SIGN_X
STAGE_POS_SIGN_Y = STAGE_MOVEMENT_SIGN_Y
STAGE_POS_SIGN_Z = STAGE_MOVEMENT_SIGN_Z
STAGE_POS_SIGN_THETA = STAGE_MOVEMENT_SIGN_THETA

TRACKING_MOVEMENT_SIGN_X = 1
TRACKING_MOVEMENT_SIGN_Y = 1
TRACKING_MOVEMENT_SIGN_Z = 1
TRACKING_MOVEMENT_SIGN_THETA = 1

USE_ENCODER_X = False
USE_ENCODER_Y = False
USE_ENCODER_Z = False
USE_ENCODER_THETA = False

ENCODER_POS_SIGN_X = 1
ENCODER_POS_SIGN_Y = 1
ENCODER_POS_SIGN_Z = 1
ENCODER_POS_SIGN_THETA = 1

ENCODER_STEP_SIZE_X_MM = 100e-6
ENCODER_STEP_SIZE_Y_MM = 100e-6
ENCODER_STEP_SIZE_Z_MM = 100e-6
ENCODER_STEP_SIZE_THETA = 1

FULLSTEPS_PER_REV_X = 200
FULLSTEPS_PER_REV_Y = 200
FULLSTEPS_PER_REV_Z = 200
FULLSTEPS_PER_REV_THETA = 200

# beginning of actuator specific configurations

SCREW_PITCH_X_MM = 1
SCREW_PITCH_Y_MM = 1
SCREW_PITCH_Z_MM = 0.012*25.4

MICROSTEPPING_DEFAULT_X = 8
MICROSTEPPING_DEFAULT_Y = 8
MICROSTEPPING_DEFAULT_Z = 8
MICROSTEPPING_DEFAULT_THETA = 8 # not used, to be removed

X_MOTOR_RMS_CURRENT_mA = 490
Y_MOTOR_RMS_CURRENT_mA = 490
Z_MOTOR_RMS_CURRENT_mA = 490

X_MOTOR_I_HOLD = 0.5
Y_MOTOR_I_HOLD = 0.5
Z_MOTOR_I_HOLD = 0.5

MAX_VELOCITY_X_mm = 25
MAX_VELOCITY_Y_mm = 25
MAX_VELOCITY_Z_mm = 2

MAX_ACCELERATION_X_mm = 500
MAX_ACCELERATION_Y_mm = 500
MAX_ACCELERATION_Z_mm = 20

# config encoder arguments
HAS_ENCODER_X = False
HAS_ENCODER_Y = False
HAS_ENCODER_Z = False

# enable PID control
ENABLE_PID_X  = False
ENABLE_PID_Y  = False
ENABLE_PID_Z  = False

# flip direction True or False
ENCODER_FLIP_DIR_X = True
ENCODER_FLIP_DIR_Y = True
ENCODER_FLIP_DIR_Z = True

# distance for each count (um)
ENCODER_RESOLUTION_UM_X = 0.05
ENCODER_RESOLUTION_UM_Y = 0.05
ENCODER_RESOLUTION_UM_Z = 0.1

# end of actuator specific configurations

SCAN_STABILIZATION_TIME_MS_X = 160
SCAN_STABILIZATION_TIME_MS_Y = 160
SCAN_STABILIZATION_TIME_MS_Z = 20
HOMING_ENABLED_X = True
HOMING_ENABLED_Y = True
HOMING_ENABLED_Z = False

SLEEP_TIME_S = 0.005

LED_MATRIX_R_FACTOR = 0
LED_MATRIX_G_FACTOR = 0
LED_MATRIX_B_FACTOR = 1

DEFAULT_SAVING_PATH = str(Path.home()) + "/Downloads"

DEFAULT_PIXEL_FORMAT = 'MONO12'

class PLATE_READER:
    NUMBER_OF_ROWS = 8
    NUMBER_OF_COLUMNS = 12
    ROW_SPACING_MM = 9
    COLUMN_SPACING_MM = 9
    OFFSET_COLUMN_1_MM = 20
    OFFSET_ROW_A_MM = 20

DEFAULT_DISPLAY_CROP = 100 # value ranges from 1 to 100 - image display crop size 

CAMERA_PIXEL_SIZE_UM = {'IMX290':2.9,'IMX178':2.4,'IMX226':1.85,'IMX250':3.45,'IMX252':3.45,'IMX273':3.45,'IMX264':3.45,'IMX265':3.45,'IMX571':3.76,'PYTHON300':4.8}
OBJECTIVES = {'2x':{'magnification':2, 'NA':0.10, 'tube_lens_f_mm':180}, 
                '4x':{'magnification':4, 'NA':0.13, 'tube_lens_f_mm':180}, 
                '10x':{'magnification':10, 'NA':0.25, 'tube_lens_f_mm':180}, 
                '10x (Mitutoyo)':{'magnification':10, 'NA':0.25, 'tube_lens_f_mm':200},
                '20x (Boli)':{'magnification':20, 'NA':0.4, 'tube_lens_f_mm':180}, 
                '20x (Nikon)':{'magnification':20, 'NA':0.45, 'tube_lens_f_mm':200},
                '20x':{'magnification':20, 'NA':0.4, 'tube_lens_f_mm':180}, 
                '40x':{'magnification':40, 'NA':0.6, 'tube_lens_f_mm':180}}
TUBE_LENS_MM = 50
CAMERA_SENSOR = 'IMX226'
DEFAULT_OBJECTIVE = '10x (Mitutoyo)'
TRACKERS = ['csrt', 'kcf', 'mil', 'tld', 'medianflow','mosse','daSiamRPN']
DEFAULT_TRACKER = 'csrt'

ENABLE_TRACKING = False
TRACKING_SHOW_MICROSCOPE_CONFIGURATIONS = False # set to true when doing multimodal acquisition
if ENABLE_TRACKING:
    DEFAULT_DISPLAY_CROP = 100

class AF:
    STOP_THRESHOLD = 0.85
    CROP_WIDTH = 800
    CROP_HEIGHT = 800

class Tracking:
    SEARCH_AREA_RATIO = 10 #@@@ check
    CROPPED_IMG_RATIO = 10 #@@@ check
    BBOX_SCALE_FACTOR = 1.2
    DEFAULT_TRACKER = "csrt"
    INIT_METHODS = ["roi"]
    DEFAULT_INIT_METHOD = "roi"

SHOW_DAC_CONTROL = False

class SLIDE_POSITION:
    LOADING_X_MM = 30
    LOADING_Y_MM = 55
    SCANNING_X_MM = 3
    SCANNING_Y_MM = 3

class OUTPUT_GAINS:
    REFDIV = False
    CHANNEL0_GAIN = False
    CHANNEL1_GAIN = False
    CHANNEL2_GAIN = False
    CHANNEL3_GAIN = False
    CHANNEL4_GAIN = False
    CHANNEL5_GAIN = False
    CHANNEL6_GAIN = False
    CHANNEL7_GAIN = True

SLIDE_POTISION_SWITCHING_TIMEOUT_LIMIT_S = 10
SLIDE_POTISION_SWITCHING_HOME_EVERYTIME = False

class SOFTWARE_POS_LIMIT:
    X_POSITIVE = 56
    X_NEGATIVE = -0.5
    Y_POSITIVE = 56
    Y_NEGATIVE = -0.5
    Z_POSITIVE = 6
    Z_NEGATIVE = 0.05

SHOW_AUTOLEVEL_BTN = False
AUTOLEVEL_DEFAULT_SETTING = False

MULTIPOINT_AUTOFOCUS_CHANNEL = 'BF LED matrix full'
# MULTIPOINT_AUTOFOCUS_CHANNEL = 'BF LED matrix left half'
MULTIPOINT_AUTOFOCUS_ENABLE_BY_DEFAULT = True
MULTIPOINT_BF_SAVING_OPTION = 'Raw'
# MULTIPOINT_BF_SAVING_OPTION = 'RGB2GRAY'
# MULTIPOINT_BF_SAVING_OPTION = 'Green Channel Only'

DEFAULT_MULTIPOINT_NX=1
DEFAULT_MULTIPOINT_NY=1

ENABLE_FLEXIBLE_MULTIPOINT = False

CAMERA_SN = {'ch 1':'SN1','ch 2': 'SN2'} # for multiple cameras, to be overwritten in the configuration file

ENABLE_STROBE_OUTPUT = False

Z_STACKING_CONFIG = 'FROM CENTER' # 'FROM BOTTOM', 'FROM TOP'

# plate format
WELLPLATE_FORMAT = 384

# for 384 well plate
X_MM_384_WELLPLATE_UPPERLEFT = 0
Y_MM_384_WELLPLATE_UPPERLEFT = 0
DEFAULT_Z_POS_MM = 2
X_ORIGIN_384_WELLPLATE_PIXEL = 177 # upper left of B2
Y_ORIGIN_384_WELLPLATE_PIXEL = 141 # upper left of B2
NUMBER_OF_SKIP_384 = 1
A1_X_MM_384_WELLPLATE = 12.05
A1_Y_MM_384_WELLPLATE = 9.05
WELL_SPACING_MM_384_WELLPLATE = 4.5
WELL_SIZE_MM_384_WELLPLATE = 3.3
# B1 upper left corner in piexel: x = 124, y = 141
# B1 upper left corner in mm: x = 12.13 mm - 3.3 mm/2, y = 8.99 mm + 4.5 mm - 3.3 mm/2
# B2 upper left corner in pixel: x = 177, y = 141

WELLPLATE_OFFSET_X_mm = 0 # x offset adjustment for using different plates
WELLPLATE_OFFSET_Y_mm = 0 # y offset adjustment for using different plates

# for USB spectrometer
N_SPECTRUM_PER_POINT = 5

# focus measure operator
FOCUS_MEASURE_OPERATOR = 'LAPE' # 'GLVA' # LAPE has worked well for bright field images; GLVA works well for darkfield/fluorescence

# controller version
CONTROLLER_VERSION = 'Arduino Due' # 'Teensy'

#How to read Spinnaker nodemaps, options are INDIVIDUAL or VALUE
CHOSEN_READ = 'INDIVIDUAL'

# laser autofocus
SUPPORT_LASER_AUTOFOCUS = False
MAIN_CAMERA_MODEL = 'MER2-1220-32U3M'
FOCUS_CAMERA_MODEL = 'MER2-630-60U3M'
FOCUS_CAMERA_EXPOSURE_TIME_MS = 2
FOCUS_CAMERA_ANALOG_GAIN = 0
LASER_AF_AVERAGING_N = 5
LASER_AF_DISPLAY_SPOT_IMAGE = True
LASER_AF_CROP_WIDTH = 1536
LASER_AF_CROP_HEIGHT = 256
HAS_TWO_INTERFACES = True
USE_GLASS_TOP = True
SHOW_LEGACY_DISPLACEMENT_MEASUREMENT_WINDOWS = False

MULTIPOINT_REFLECTION_AUTOFOCUS_ENABLE_BY_DEFAULT = False

RUN_CUSTOM_MULTIPOINT = False

RETRACT_OBJECTIVE_BEFORE_MOVING_TO_LOADING_POSITION = True
OBJECTIVE_RETRACTED_POS_MM = 0.1

CLASSIFICATION_MODEL_PATH ="/home/cephla/Documents/tmp/model_perf_r34_b32.pt"
SEGMENTATION_MODEL_PATH = "/home/cephla/Documents/tmp/model_segmentation_1073_9.pth"
CLASSIFICATION_TEST_MODE=False

USE_TRT_SEGMENTATION=False
SEGMENTATION_CROP=1500

DISP_TH_DURING_MULTIPOINT=0.95
SORT_DURING_MULTIPOINT = False

DO_FLUORESCENCE_RTP = False

ENABLE_SPINNING_DISK_CONFOCAL=False

INVERTED_OBJECTIVE = False

ILLUMINATION_INTENSITY_FACTOR = 0.6

CAMERA_TYPE="Default"

FOCUS_CAMERA_TYPE="Default"

<<<<<<< HEAD
USE_LDI_SERIAL_CONTROL = True
ENABLE_SPINNING_DISK_CONFOCAL = True

EMISSION_FILTER_MAPPING = {405:1,470:2,555:3,640:4,730:5}
XLIGHT_SERIAL_NUMBER = "B00031BE"
XLIGHT_SLEEP_TIME_FOR_WHEEL = 0.25
XLIGHT_VALIDATE_WHEEL_POS = False
=======
LASER_AF_CHARACTERIZATION_MODE=False

USE_NAPARI_FOR_LIVE_VIEW = False
USE_NAPARI_FOR_MULTIPOINT = False

CONTROLLER_SN = None

SUPPORT_SCIMICROSCOPY_LED_ARRAY = False
SCIMICROSCOPY_LED_ARRAY_SN = None
SCIMICROSCOPY_LED_ARRAY_DISTANCE = 50
SCIMICROSCOPY_LED_ARRAY_DEFAULT_NA = 0.8
SCIMICROSCOPY_LED_ARRAY_DEFAULT_COLOR = [1,1,1]
SCIMICROSCOPY_LED_ARRAY_TURN_ON_DELAY = 0.03 # time to wait before trigger the camera (in seconds)

SHOW_TILED_PREVIEW = True
PRVIEW_DOWNSAMPLE_FACTOR = 5
>>>>>>> 8d406167

##########################################################
#### start of loading machine specific configurations ####
##########################################################
CACHED_CONFIG_FILE_PATH = None
try:
    with open("cache/config_file_path.txt", 'r') as file:
        for line in file:
            CACHED_CONFIG_FILE_PATH = line
            break
except FileNotFoundError:
    CACHED_CONFIG_FILE_PATH = None

config_files = glob.glob('.' + '/' + 'configuration*.ini')
if config_files:
    if len(config_files) > 1:
        if CACHED_CONFIG_FILE_PATH in config_files:
            print('defaulting to last cached config file at '+CACHED_CONFIG_FILE_PATH)
            config_files = [CACHED_CONFIG_FILE_PATH]
        else:
            print('multiple machine configuration files found, the program will exit')
            sys.exit(1)
    print('load machine-specific configuration')
    #exec(open(config_files[0]).read())
    cfp = ConfigParser()
    cfp.read(config_files[0])
    var_items = list(locals().keys())
    for var_name in var_items:
        if type(locals()[var_name]) is type:
            continue
        varnamelower = var_name.lower()
        if varnamelower not in cfp.options("GENERAL"):
            continue
        value = cfp.get("GENERAL",varnamelower)
        actualvalue = conf_attribute_reader(value)
        locals()[var_name] = actualvalue
    for classkey in var_items:
        myclass = None
        classkeyupper = classkey.upper()
        pop_items = None
        try:
            pop_items = cfp.items(classkeyupper)
        except:
            continue
        if type(locals()[classkey]) is not type:
            continue
        myclass = locals()[classkey]
        populate_class_from_dict(myclass,pop_items)
    with open("cache/config_file_path.txt", 'w') as file:
        file.write(config_files[0])
    CACHED_CONFIG_FILE_PATH = config_files[0]
else:
    print('configuration*.ini file not found, defaulting to legacy configuration')
    config_files = glob.glob('.' + '/' + 'configuration*.txt')
    if config_files:
        if len(config_files) > 1:
            print('multiple machine configuration files found, the program will exit')
            sys.exit(1)
        print('load machine-specific configuration')
        exec(open(config_files[0]).read())
    else:
        print('machine-specific configuration not present, the program will exit')
        sys.exit(1)
##########################################################
##### end of loading machine specific configurations #####
##########################################################
# saving path
if not (DEFAULT_SAVING_PATH.startswith(str(Path.home()))):
    DEFAULT_SAVING_PATH = str(Path.home())+"/"+DEFAULT_SAVING_PATH.strip("/")

# limit switch
X_HOME_SWITCH_POLARITY = LIMIT_SWITCH_POLARITY.X_HOME
Y_HOME_SWITCH_POLARITY = LIMIT_SWITCH_POLARITY.Y_HOME
Z_HOME_SWITCH_POLARITY = LIMIT_SWITCH_POLARITY.Z_HOME

if ENABLE_TRACKING:
    DEFAULT_DISPLAY_CROP = Tracking.DEFAULT_DISPLAY_CROP

if WELLPLATE_FORMAT == 384:
    WELL_SIZE_MM = 3.3
    WELL_SPACING_MM = 4.5
    NUMBER_OF_SKIP = 1
    A1_X_MM = 12.05
    A1_Y_MM = 9.05
elif WELLPLATE_FORMAT == 96:
    NUMBER_OF_SKIP = 0
    WELL_SIZE_MM = 6.21
    WELL_SPACING_MM = 9
    A1_X_MM = 14.3
    A1_Y_MM = 11.36
elif WELLPLATE_FORMAT == 24:
    NUMBER_OF_SKIP = 0
    WELL_SIZE_MM = 15.54
    WELL_SPACING_MM = 19.3
    A1_X_MM = 17.05
    A1_Y_MM = 13.67
elif WELLPLATE_FORMAT == 12:
    NUMBER_OF_SKIP = 0
    WELL_SIZE_MM = 22.05
    WELL_SPACING_MM = 26
    A1_X_MM = 24.75
    A1_Y_MM = 16.86
elif WELLPLATE_FORMAT == 6:
    NUMBER_OF_SKIP = 0
    WELL_SIZE_MM = 34.94
    WELL_SPACING_MM = 39.2
    A1_X_MM = 24.55
    A1_Y_MM = 23.01<|MERGE_RESOLUTION|>--- conflicted
+++ resolved
@@ -493,22 +493,26 @@
 
 FOCUS_CAMERA_TYPE="Default"
 
-<<<<<<< HEAD
+# Spinning disk confocal integration
+ENABLE_SPINNING_DISK_CONFOCAL = True
 USE_LDI_SERIAL_CONTROL = True
-ENABLE_SPINNING_DISK_CONFOCAL = True
-
-EMISSION_FILTER_MAPPING = {405:1,470:2,555:3,640:4,730:5}
+
+XLIGHT_EMISSION_FILTER_MAPPING = {405:1,470:2,555:3,640:4,730:5}
 XLIGHT_SERIAL_NUMBER = "B00031BE"
 XLIGHT_SLEEP_TIME_FOR_WHEEL = 0.25
 XLIGHT_VALIDATE_WHEEL_POS = False
-=======
+
+# Laser AF characterization mode
 LASER_AF_CHARACTERIZATION_MODE=False
 
+# Napari integration
 USE_NAPARI_FOR_LIVE_VIEW = False
 USE_NAPARI_FOR_MULTIPOINT = False
 
+# Controller SN (needed when using multiple teensy-based connections)
 CONTROLLER_SN = None
 
+# Sci microscopy
 SUPPORT_SCIMICROSCOPY_LED_ARRAY = False
 SCIMICROSCOPY_LED_ARRAY_SN = None
 SCIMICROSCOPY_LED_ARRAY_DISTANCE = 50
@@ -516,9 +520,9 @@
 SCIMICROSCOPY_LED_ARRAY_DEFAULT_COLOR = [1,1,1]
 SCIMICROSCOPY_LED_ARRAY_TURN_ON_DELAY = 0.03 # time to wait before trigger the camera (in seconds)
 
+# Tiled preview
 SHOW_TILED_PREVIEW = True
 PRVIEW_DOWNSAMPLE_FACTOR = 5
->>>>>>> 8d406167
 
 ##########################################################
 #### start of loading machine specific configurations ####
