# set QT_API environment variable
import os 
os.environ["QT_API"] = "pyqt5"
import qtpy

# qt libraries
from qtpy.QtCore import *
from qtpy.QtWidgets import *
from qtpy.QtGui import *

from control._def import *

# app specific libraries
import control.widgets as widgets

if CAMERA_TYPE == "Toupcam":
    try:
        import control.camera_toupcam as camera
    except:
        print("Problem importing Toupcam, defaulting to default camera")
        import control.camera as camera
elif CAMERA_TYPE == "FLIR":
    try:
        import control.camera_flir as camera
    except:
        print("Problem importing FLIR camera, defaulting to default camera")
        import control.camera as camera
else:
    import control.camera as camera

if FOCUS_CAMERA_TYPE == "Toupcam":
    try:
        import control.camera_toupcam as camera_fc
    except:
        print("Problem importing Toupcam for focus, defaulting to default camera")
        import control.camera as camera_fc
elif FOCUS_CAMERA_TYPE == "FLIR":
    try:
        import control.camera_flir as camera_fc
    except:
        print("Problem importing FLIR camera for focus, defaulting to default camera")
        import control.camera as camera_fc
else:
    import control.camera as camera_fc



import control.core as core
import control.microcontroller as microcontroller

import control.serial_peripherals as serial_peripherals

if SUPPORT_LASER_AUTOFOCUS:
    import control.core_displacement_measurement as core_displacement_measurement

import pyqtgraph.dockarea as dock
import time

SINGLE_WINDOW = True # set to False if use separate windows for display and control

class OctopiGUI(QMainWindow):

    # variables
    fps_software_trigger = 100

    def __init__(self, is_simulation = False, *args, **kwargs):
        super().__init__(*args, **kwargs)

        # load window
        if ENABLE_TRACKING:
            self.imageDisplayWindow = core.ImageDisplayWindow(draw_crosshairs=True)
            self.imageDisplayWindow.show_ROI_selector()
        else:
            self.imageDisplayWindow = core.ImageDisplayWindow(draw_crosshairs=True,show_LUT=True,autoLevels=True)
        self.imageArrayDisplayWindow = core.ImageArrayDisplayWindow() 
        # self.imageDisplayWindow.show()
        # self.imageArrayDisplayWindow.show()

        # image display windows
        self.imageDisplayTabs = QTabWidget()
        self.imageDisplayTabs.addTab(self.imageDisplayWindow.widget, "Live View")
        self.imageDisplayTabs.addTab(self.imageArrayDisplayWindow.widget, "Multichannel Acquisition")

        # load objects
        if is_simulation:
            if ENABLE_SPINNING_DISK_CONFOCAL:
                self.xlight = serial_peripherals.XLight_Simulation()
            if SUPPORT_LASER_AUTOFOCUS:
                self.camera = camera.Camera_Simulation(rotate_image_angle=ROTATE_IMAGE_ANGLE,flip_image=FLIP_IMAGE)
                self.camera_focus = camera_fc.Camera_Simulation()
            else:
                self.camera = camera.Camera_Simulation(rotate_image_angle=ROTATE_IMAGE_ANGLE,flip_image=FLIP_IMAGE)
            self.microcontroller = microcontroller.Microcontroller_Simulation()
        else:
            if ENABLE_SPINNING_DISK_CONFOCAL:
                self.xlight = serial_peripherals.XLight()
            try:
                if SUPPORT_LASER_AUTOFOCUS:
                    sn_camera_main = camera.get_sn_by_model(MAIN_CAMERA_MODEL)
                    sn_camera_focus = camera_fc.get_sn_by_model(FOCUS_CAMERA_MODEL)
                    self.camera = camera.Camera(sn=sn_camera_main,rotate_image_angle=ROTATE_IMAGE_ANGLE,flip_image=FLIP_IMAGE)
                    self.camera.open()
                    self.camera_focus = camera_fc.Camera(sn=sn_camera_focus)
                    self.camera_focus.open()
                else:
                    self.camera = camera.Camera(rotate_image_angle=ROTATE_IMAGE_ANGLE,flip_image=FLIP_IMAGE)
                    self.camera.open()
            except:
                if SUPPORT_LASER_AUTOFOCUS:
                    self.camera = camera.Camera_Simulation(rotate_image_angle=ROTATE_IMAGE_ANGLE,flip_image=FLIP_IMAGE)
                    self.camera.open()
                    self.camera_focus = camera.Camera_Simulation()
                    self.camera_focus.open()
                else:
                    self.camera = camera.Camera_Simulation(rotate_image_angle=ROTATE_IMAGE_ANGLE,flip_image=FLIP_IMAGE)
                    self.camera.open()
                print('! camera not detected, using simulated camera !')
            self.microcontroller = microcontroller.Microcontroller(version=CONTROLLER_VERSION)

        # reset the MCU
        self.microcontroller.reset()

        # reinitialize motor drivers and DAC (in particular for V2.1 driver board where PG is not functional)
        self.microcontroller.initialize_drivers()

        # configure the actuators
        self.microcontroller.configure_actuators()

        self.configurationManager = core.ConfigurationManager(filename='./channel_configurations.xml')

        self.streamHandler = core.StreamHandler(display_resolution_scaling=DEFAULT_DISPLAY_CROP/100)
        self.liveController = core.LiveController(self.camera,self.microcontroller,self.configurationManager)
        self.navigationController = core.NavigationController(self.microcontroller)
        self.slidePositionController = core.SlidePositionController(self.navigationController,self.liveController,is_for_wellplate=True)
        self.autofocusController = core.AutoFocusController(self.camera,self.navigationController,self.liveController)
        self.scanCoordinates = core.ScanCoordinates()
        self.multipointController = core.MultiPointController(self.camera,self.navigationController,self.liveController,self.autofocusController,self.configurationManager,scanCoordinates=self.scanCoordinates,parent=self)
        if ENABLE_TRACKING:
            self.trackingController = core.TrackingController(self.camera,self.microcontroller,self.navigationController,self.configurationManager,self.liveController,self.autofocusController,self.imageDisplayWindow)
        self.imageSaver = core.ImageSaver()
        self.imageDisplay = core.ImageDisplay()
        self.navigationViewer = core.NavigationViewer(sample=str(WELLPLATE_FORMAT)+' well plate')
        '''
        if HOMING_ENABLED_Z:
            # retract the objective
            self.navigationController.home_z()
            # wait for the operation to finish
            t0 = time.time()
            while self.microcontroller.is_busy():
                time.sleep(0.005)
                if time.time() - t0 > 10:
                    print('z homing timeout, the program will exit')
                    exit()
            print('objective retracted')

        if HOMING_ENABLED_Z and HOMING_ENABLED_X and HOMING_ENABLED_Y:
            # self.navigationController.set_x_limit_pos_mm(100)
            # self.navigationController.set_x_limit_neg_mm(-100)
            # self.navigationController.set_y_limit_pos_mm(100)
            # self.navigationController.set_y_limit_neg_mm(-100)
            # self.navigationController.home_xy() 
            # for the new design, need to home y before home x; x also needs to be at > + 10 mm when homing y
            self.navigationController.move_x(12)
            while self.microcontroller.is_busy(): # to do, add a blocking option move_x()
                time.sleep(0.005)

            self.navigationController.home_y()
            t0 = time.time()
            while self.microcontroller.is_busy():
                time.sleep(0.005)
                if time.time() - t0 > 10:
                    print('y homing timeout, the program will exit')
                    exit()

            self.navigationController.home_x()
            t0 = time.time()
            while self.microcontroller.is_busy():
                time.sleep(0.005)
                if time.time() - t0 > 10:
                    print('x homing timeout, the program will exit')
                    exit()

            print('xy homing completed')

            # move to (20 mm, 20 mm)
            self.navigationController.move_x(20)
            while self.microcontroller.is_busy():
                time.sleep(0.005)
            self.navigationController.move_y(20)
            while self.microcontroller.is_busy():
                time.sleep(0.005)

            self.navigationController.set_x_limit_pos_mm(SOFTWARE_POS_LIMIT.X_POSITIVE)
            self.navigationController.set_x_limit_neg_mm(SOFTWARE_POS_LIMIT.X_NEGATIVE)
            self.navigationController.set_y_limit_pos_mm(SOFTWARE_POS_LIMIT.Y_POSITIVE)
            self.navigationController.set_y_limit_neg_mm(SOFTWARE_POS_LIMIT.Y_NEGATIVE)
            self.navigationController.set_z_limit_pos_mm(SOFTWARE_POS_LIMIT.Z_POSITIVE)

        if HOMING_ENABLED_Z:
            # move the objective back
            self.navigationController.move_z(DEFAULT_Z_POS_MM)
            # wait for the operation to finish
            t0 = time.time() 
            while self.microcontroller.is_busy():
                time.sleep(0.005)
                if time.time() - t0 > 5:
                    print('z return timeout, the program will exit')
                    exit()
        '''

        # retract the objective
        self.navigationController.home_z()
        # wait for the operation to finish
        t0 = time.time()
        while self.microcontroller.is_busy():
            time.sleep(0.005)
            if time.time() - t0 > 10:
                print('z homing timeout, the program will exit')
                exit()
        print('objective retracted')
        self.navigationController.set_z_limit_pos_mm(SOFTWARE_POS_LIMIT.Z_POSITIVE)

        # home XY, set zero and set software limit
        print('home xy')
        timestamp_start = time.time()
        # x needs to be at > + 20 mm when homing y
        self.navigationController.move_x(20) # to-do: add blocking code
        while self.microcontroller.is_busy():
            time.sleep(0.005)
        # home y
        self.navigationController.home_y()
        t0 = time.time()
        while self.microcontroller.is_busy():
            time.sleep(0.005)
            if time.time() - t0 > 10:
                print('y homing timeout, the program will exit')
                exit()
        self.navigationController.zero_y()
        # home x
        self.navigationController.home_x()
        t0 = time.time()
        while self.microcontroller.is_busy():
            time.sleep(0.005)
            if time.time() - t0 > 10:
                print('y homing timeout, the program will exit')
                exit()
        self.navigationController.zero_x()
        self.slidePositionController.homing_done = True

        # move to scanning position
        self.navigationController.move_x(20)
        while self.microcontroller.is_busy():
            time.sleep(0.005)
        self.navigationController.move_y(20)
        while self.microcontroller.is_busy():
            time.sleep(0.005)

        # move z
        self.navigationController.move_z_to(DEFAULT_Z_POS_MM)
        # wait for the operation to finish
        t0 = time.time() 
        while self.microcontroller.is_busy():
            time.sleep(0.005)
            if time.time() - t0 > 5:
                print('z return timeout, the program will exit')
                exit()
        
        # open the camera
        # camera start streaming
        # self.camera.set_reverse_x(CAMERA_REVERSE_X) # these are not implemented for the cameras in use
        # self.camera.set_reverse_y(CAMERA_REVERSE_Y) # these are not implemented for the cameras in use
        self.camera.set_software_triggered_acquisition() #self.camera.set_continuous_acquisition()
        self.camera.set_callback(self.streamHandler.on_new_frame)
        self.camera.enable_callback()

        # load widgets
        if ENABLE_SPINNING_DISK_CONFOCAL:
            self.spinningDiskConfocalWidget = widgets.SpinningDiskConfocalWidget(self.xlight, self.configurationManager)

        if CAMERA_TYPE == "Toupcam":
            self.cameraSettingWidget = widgets.CameraSettingsWidget(self.camera,include_gain_exposure_time=True, include_camera_temperature_setting = True)
        else:
            self.cameraSettingWidget = widgets.CameraSettingsWidget(self.camera, include_gain_exposure_time=True, include_camera_temperature_setting=False)
        self.liveControlWidget = widgets.LiveControlWidget(self.streamHandler,self.liveController,self.configurationManager,show_display_options=True,show_autolevel=True,autolevel=True)
        self.navigationWidget = widgets.NavigationWidget(self.navigationController,self.slidePositionController,widget_configuration='384 well plate')
        self.dacControlWidget = widgets.DACControWidget(self.microcontroller)
        self.autofocusWidget = widgets.AutoFocusWidget(self.autofocusController)
        self.recordingControlWidget = widgets.RecordingWidget(self.streamHandler,self.imageSaver)
        if ENABLE_TRACKING:
            self.trackingControlWidget = widgets.TrackingControllerWidget(self.trackingController,self.configurationManager,show_configurations=TRACKING_SHOW_MICROSCOPE_CONFIGURATIONS)
        self.multiPointWidget = widgets.MultiPointWidget(self.multipointController,self.configurationManager)
        self.multiPointWidget2 = widgets.MultiPointWidget2(self.navigationController,self.navigationViewer,self.multipointController,self.configurationManager)

        self.recordTabWidget = QTabWidget()
        if ENABLE_TRACKING:
            self.recordTabWidget.addTab(self.trackingControlWidget, "Tracking")
        #self.recordTabWidget.addTab(self.recordingControlWidget, "Simple Recording")
        self.recordTabWidget.addTab(self.multiPointWidget, "Multipoint (Wellplate)")
        self.wellSelectionWidget = widgets.WellSelectionWidget(WELLPLATE_FORMAT)
        self.scanCoordinates.add_well_selector(self.wellSelectionWidget)

        if ENABLE_FLEXIBLE_MULTIPOINT:
            self.recordTabWidget.addTab(self.multiPointWidget2, "Flexible Multipoint")
        if ENABLE_SPINNING_DISK_CONFOCAL:
            self.recordTabWidget.addTab(self.spinningDiskConfocalWidget,"Spinning Disk Confocal")

        # layout widgets
        layout = QVBoxLayout() #layout = QStackedLayout()
        #layout.addWidget(self.cameraSettingWidget)
        layout.addWidget(self.liveControlWidget)
        layout.addWidget(self.navigationWidget)
        if SHOW_DAC_CONTROL:
            layout.addWidget(self.dacControlWidget)
        layout.addWidget(self.autofocusWidget)
        layout.addWidget(self.recordTabWidget)
        layout.addWidget(self.navigationViewer)
        layout.addStretch()

        # transfer the layout to the central widget
        self.centralWidget = QWidget()
        self.centralWidget.setLayout(layout)
        # self.centralWidget.setFixedSize(self.centralWidget.minimumSize())
        # self.centralWidget.setFixedWidth(self.centralWidget.minimumWidth())
        # self.centralWidget.setMaximumWidth(self.centralWidget.minimumWidth())
        self.centralWidget.setFixedWidth(self.centralWidget.minimumSizeHint().width())

        if SINGLE_WINDOW:
            dock_display = dock.Dock('Image Display', autoOrientation = False)
            dock_display.showTitleBar()
            dock_display.addWidget(self.imageDisplayTabs)
            dock_display.setStretch(x=100,y=100)
            dock_wellSelection = dock.Dock('Well Selector', autoOrientation = False)
            dock_wellSelection.showTitleBar()
            dock_wellSelection.addWidget(self.wellSelectionWidget)
            dock_wellSelection.setFixedHeight(dock_wellSelection.minimumSizeHint().height())
            dock_controlPanel = dock.Dock('Controls', autoOrientation = False)
            # dock_controlPanel.showTitleBar()
            dock_controlPanel.addWidget(self.centralWidget)
            dock_controlPanel.setStretch(x=1,y=None)
            dock_controlPanel.setFixedWidth(dock_controlPanel.minimumSizeHint().width())
            main_dockArea = dock.DockArea()
            main_dockArea.addDock(dock_display)
            main_dockArea.addDock(dock_wellSelection,'bottom')
            main_dockArea.addDock(dock_controlPanel,'right')
            self.setCentralWidget(main_dockArea)
            desktopWidget = QDesktopWidget()
            height_min = 0.9*desktopWidget.height()
            width_min = 0.96*desktopWidget.width()
            self.setMinimumSize(int(width_min),int(height_min))
        else:
            self.setCentralWidget(self.centralWidget)
            self.tabbedImageDisplayWindow = QMainWindow()
            self.tabbedImageDisplayWindow.setCentralWidget(self.imageDisplayTabs)
            self.tabbedImageDisplayWindow.setWindowFlags(self.windowFlags() | Qt.CustomizeWindowHint)
            self.tabbedImageDisplayWindow.setWindowFlags(self.windowFlags() & ~Qt.WindowCloseButtonHint)
            desktopWidget = QDesktopWidget()
            width = 0.96*desktopWidget.height()
            height = width
            self.tabbedImageDisplayWindow.setFixedSize(width,height)
            self.tabbedImageDisplayWindow.show()

        try:
            self.cswWindow = widgets.WrapperWindow(self.cameraSettingWidget)
        except AttributeError:
            pass

        try:
            self.cswfcWindow = widgets.WrapperWindow(self.cameraSettingWidget_focus_camera)
        except AttributeError:
            pass

        # make connections
        self.streamHandler.signal_new_frame_received.connect(self.liveController.on_new_frame)
        self.streamHandler.image_to_display.connect(self.imageDisplay.enqueue)
        self.streamHandler.packet_image_to_write.connect(self.imageSaver.enqueue)
        # self.streamHandler.packet_image_for_tracking.connect(self.trackingController.on_new_frame)
        self.imageDisplay.image_to_display.connect(self.imageDisplayWindow.display_image) # may connect streamHandler directly to imageDisplayWindow
        self.navigationController.xPos.connect(lambda x:self.navigationWidget.label_Xpos.setText("{:.2f}".format(x)))
        self.navigationController.yPos.connect(lambda x:self.navigationWidget.label_Ypos.setText("{:.2f}".format(x)))
        self.navigationController.zPos.connect(lambda x:self.navigationWidget.label_Zpos.setText("{:.2f}".format(x)))
        if ENABLE_TRACKING:
            self.navigationController.signal_joystick_button_pressed.connect(self.trackingControlWidget.slot_joystick_button_pressed)
        else:
            self.navigationController.signal_joystick_button_pressed.connect(self.autofocusController.autofocus)
        self.autofocusController.image_to_display.connect(self.imageDisplayWindow.display_image)
        self.multipointController.image_to_display.connect(self.imageDisplayWindow.display_image)
        self.multipointController.signal_current_configuration.connect(self.liveControlWidget.set_microscope_mode)
        self.multipointController.image_to_display_multi.connect(self.imageArrayDisplayWindow.display_image)

        self.liveControlWidget.signal_newExposureTime.connect(self.cameraSettingWidget.set_exposure_time)
        self.liveControlWidget.signal_newAnalogGain.connect(self.cameraSettingWidget.set_analog_gain)
        self.liveControlWidget.update_camera_settings()
        self.liveControlWidget.signal_autoLevelSetting.connect(self.imageDisplayWindow.set_autolevel)

        # load vs scan position switching
        self.slidePositionController.signal_slide_loading_position_reached.connect(self.navigationWidget.slot_slide_loading_position_reached)
        self.slidePositionController.signal_slide_loading_position_reached.connect(self.multiPointWidget.disable_the_start_aquisition_button)
        self.slidePositionController.signal_slide_scanning_position_reached.connect(self.navigationWidget.slot_slide_scanning_position_reached)
        self.slidePositionController.signal_slide_scanning_position_reached.connect(self.multiPointWidget.enable_the_start_aquisition_button)
        self.slidePositionController.signal_clear_slide.connect(self.navigationViewer.clear_slide)

        # display the FOV in the viewer
        self.navigationController.xyPos.connect(self.navigationViewer.update_current_location)
        self.multipointController.signal_register_current_fov.connect(self.navigationViewer.register_fov)

        # (double) click to move to a well
        self.wellSelectionWidget.signal_wellSelectedPos.connect(self.navigationController.move_to)

        # camera
        self.camera.set_callback(self.streamHandler.on_new_frame)

        # laser autofocus
        if SUPPORT_LASER_AUTOFOCUS:

            # controllers
            self.configurationManager_focus_camera = core.ConfigurationManager(filename='./focus_camera_configurations.xml')
            self.streamHandler_focus_camera = core.StreamHandler()
            self.liveController_focus_camera = core.LiveController(self.camera_focus,self.microcontroller,self.configurationManager_focus_camera,control_illumination=False,for_displacement_measurement=True)
            self.multipointController = core.MultiPointController(self.camera,self.navigationController,self.liveController,self.autofocusController,self.configurationManager,scanCoordinates=self.scanCoordinates,parent=self)
            self.imageDisplayWindow_focus = core.ImageDisplayWindow(draw_crosshairs=True)
            self.displacementMeasurementController = core_displacement_measurement.DisplacementMeasurementController()
            self.laserAutofocusController = core.LaserAutofocusController(self.microcontroller,self.camera_focus,self.liveController_focus_camera,self.navigationController,has_two_interfaces=HAS_TWO_INTERFACES,use_glass_top=USE_GLASS_TOP)

            # camera
            self.camera_focus.set_software_triggered_acquisition() #self.camera.set_continuous_acquisition()
            self.camera_focus.set_callback(self.streamHandler_focus_camera.on_new_frame)
            self.camera_focus.enable_callback()
            self.camera_focus.start_streaming()

            # widgets
            if FOCUS_CAMERA_TYPE == "Toupcam":
                self.cameraSettingWidget_focus_camera = widgets.CameraSettingsWidget(self.camera_focus,include_gain_exposure_time=True, include_camera_temperature_setting = True)
            else:
                self.cameraSettingWidget_focus_camera = widgets.CameraSettingsWidget(self.camera_focus, include_gain_exposure_time=True, include_camera_temperature_setting=False)

            self.liveControlWidget_focus_camera = widgets.LiveControlWidget(self.streamHandler_focus_camera,self.liveController_focus_camera,self.configurationManager_focus_camera,show_display_options=True)
            self.waveformDisplay = widgets.WaveformDisplay(N=1000,include_x=True,include_y=False)
            self.displacementMeasurementWidget = widgets.DisplacementMeasurementWidget(self.displacementMeasurementController,self.waveformDisplay)
            self.laserAutofocusControlWidget = widgets.LaserAutofocusControlWidget(self.laserAutofocusController)

            self.recordTabWidget.addTab(self.laserAutofocusControlWidget, "Laser Autofocus Control")

            dock_laserfocus_image_display = dock.Dock('Focus Camera Image Display', autoOrientation = False)
            dock_laserfocus_image_display.showTitleBar()
            dock_laserfocus_image_display.addWidget(self.imageDisplayWindow_focus.widget)
            dock_laserfocus_image_display.setStretch(x=100,y=100)

            dock_laserfocus_liveController = dock.Dock('Focus Camera Controller', autoOrientation = False)
            dock_laserfocus_liveController.showTitleBar()
            dock_laserfocus_liveController.addWidget(self.liveControlWidget_focus_camera)
            dock_laserfocus_liveController.setStretch(x=100,y=100)
            # dock_laserfocus_liveController.setFixedHeight(self.liveControlWidget_focus_camera.minimumSizeHint().height())
            dock_laserfocus_liveController.setFixedWidth(self.liveControlWidget_focus_camera.minimumSizeHint().width())

            dock_waveform = dock.Dock('Displacement Measurement', autoOrientation = False)
            dock_waveform.showTitleBar()
            dock_waveform.addWidget(self.waveformDisplay)
            dock_waveform.setStretch(x=100,y=40)

            dock_displayMeasurement =  dock.Dock('Displacement Measurement Control', autoOrientation = False)
            dock_displayMeasurement.showTitleBar()
            dock_displayMeasurement.addWidget(self.displacementMeasurementWidget)
            dock_displayMeasurement.setStretch(x=100,y=40)
            dock_displayMeasurement.setFixedWidth(self.displacementMeasurementWidget.minimumSizeHint().width())

            laserfocus_dockArea = dock.DockArea()
            laserfocus_dockArea.addDock(dock_laserfocus_image_display)
            laserfocus_dockArea.addDock(dock_laserfocus_liveController,'right',relativeTo=dock_laserfocus_image_display)
            if SHOW_LEGACY_DISPLACEMENT_MEASUREMENT_WINDOWS:
                laserfocus_dockArea.addDock(dock_waveform,'bottom',relativeTo=dock_laserfocus_liveController)
                laserfocus_dockArea.addDock(dock_displayMeasurement,'bottom',relativeTo=dock_waveform)

            # self.imageDisplayWindow_focus.widget
            self.imageDisplayTabs.addTab(laserfocus_dockArea,"Laser-based Focus")

            # connections
            self.liveControlWidget_focus_camera.signal_newExposureTime.connect(self.cameraSettingWidget_focus_camera.set_exposure_time)
            self.liveControlWidget_focus_camera.signal_newAnalogGain.connect(self.cameraSettingWidget_focus_camera.set_analog_gain)
            self.liveControlWidget_focus_camera.update_camera_settings()

            self.streamHandler_focus_camera.signal_new_frame_received.connect(self.liveController_focus_camera.on_new_frame)
            self.streamHandler_focus_camera.image_to_display.connect(self.imageDisplayWindow_focus.display_image)

            self.streamHandler_focus_camera.image_to_display.connect(self.displacementMeasurementController.update_measurement)
            self.displacementMeasurementController.signal_plots.connect(self.waveformDisplay.plot)
            self.displacementMeasurementController.signal_readings.connect(self.displacementMeasurementWidget.display_readings)
            self.laserAutofocusController.image_to_display.connect(self.imageDisplayWindow_focus.display_image)

<<<<<<< HEAD
            self.imageDisplayWindow.image_click_coordinates.connect(self.navigationController.move_from_click)
=======
        self.navigationController.move_to_cached_position()
>>>>>>> 1f957b79

    def closeEvent(self, event):

        self.navigationController.cache_current_position()

        # move the objective to a defined position upon exit
        self.navigationController.move_x(0.1) # temporary bug fix - move_x needs to be called before move_x_to if the stage has been moved by the joystick
        while self.microcontroller.is_busy():
            time.sleep(0.005)
        self.navigationController.move_x_to(30)
        while self.microcontroller.is_busy():
            time.sleep(0.005)
        self.navigationController.move_y(0.1) # temporary bug fix - move_y needs to be called before move_y_to if the stage has been moved by the joystick
        while self.microcontroller.is_busy():
            time.sleep(0.005)
        self.navigationController.move_y_to(30)
        while self.microcontroller.is_busy():
            time.sleep(0.005)

        self.liveController.stop_live()
        self.camera.close()
        self.imageSaver.close()
        self.imageDisplay.close()
        if not SINGLE_WINDOW:
            self.imageDisplayWindow.close()
            self.imageArrayDisplayWindow.close()
            self.tabbedImageDisplayWindow.close()
        if SUPPORT_LASER_AUTOFOCUS:
            self.camera_focus.close()
            self.imageDisplayWindow_focus.close()
        self.microcontroller.close()

        try:
            self.cswWindow.closeForReal(event)
        except AttributeError:
            pass

        try:
            self.cswfcWindow.closeForReal(event)
        except AttributeError:
            pass

        event.accept()<|MERGE_RESOLUTION|>--- conflicted
+++ resolved
@@ -486,11 +486,9 @@
             self.displacementMeasurementController.signal_readings.connect(self.displacementMeasurementWidget.display_readings)
             self.laserAutofocusController.image_to_display.connect(self.imageDisplayWindow_focus.display_image)
 
-<<<<<<< HEAD
-            self.imageDisplayWindow.image_click_coordinates.connect(self.navigationController.move_from_click)
-=======
+        self.imageDisplayWindow.image_click_coordinates.connect(self.navigationController.move_from_click)
+
         self.navigationController.move_to_cached_position()
->>>>>>> 1f957b79
 
     def closeEvent(self, event):
 
