--- conflicted
+++ resolved
@@ -234,23 +234,6 @@
         self.navigationController.set_z_limit_pos_mm(SOFTWARE_POS_LIMIT.Z_POSITIVE)
 
         # move to scanning position
-<<<<<<< HEAD
-        self.navigationController.move_x(20)
-        while self.microcontroller.is_busy():
-            time.sleep(0.005)
-        self.navigationController.move_y(20)
-        while self.microcontroller.is_busy():
-            time.sleep(0.005)
-        # # move z
-        # self.navigationController.move_z_to(DEFAULT_Z_POS_MM)
-        # # wait for the operation to finish
-        # t0 = time.time() 
-        # while self.microcontroller.is_busy():
-        #     time.sleep(0.005)
-        #     if time.time() - t0 > 5:
-        #         print('z return timeout, the program will exit')
-        #         sys.exit(1)
-=======
         if HOMING_ENABLED_X and HOMING_ENABLED_Y:
             self.navigationController.move_x(20)
             while self.microcontroller.is_busy():
@@ -258,7 +241,6 @@
             self.navigationController.move_y(20)
             while self.microcontroller.is_busy():
                 time.sleep(0.005)
->>>>>>> dfb82e28
 
         # set piezo arguments
         if ENABLE_OBJECTIVE_PIEZO is True:
